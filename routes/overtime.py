--- conflicted
+++ resolved
@@ -545,14 +545,8 @@
 
     # Send POST request to Odoo controller (adjust URL accordingly)
     try:
-<<<<<<< HEAD
+
         response = requests.post('http://erp.mir.ae:8069/payroll/fetch_payroll_id', json=payload)
-        print("kkkkkkkkkkkkkkkkkkkkkkkkkkkkkkkkkkkkkkkkkkkkkkkkkkkkkkkkkkkkkkkk")
-=======
-        response = requests.post('http://erp.mir.ae:8050/payroll/fetch_payroll_id', json=payload)
->>>>>>> b639f3d1
-        print(response.text)
-        print("llllllllllllllllllllllllllllllllllllllllllllllllllllllllllllllllllllllllllllll")
 
         odoo_response = response.json()
 
@@ -644,18 +638,10 @@
         bonus = [item.get('bonus_point'), 1]
         payslip = item.get('payslip_id')
 
-<<<<<<< HEAD
-        print("Employee:", emp_id, "| OT:", ot, "| Bonus:", bonus, "| Payslip:", payslip)
     print(selected_employees, "selected_employees")
 
     res = requests.post("http://erp.mir.ae:8069/update_overtime_from_ams", json={'payroll': selected_employees,'absent':absent,'action_dict':action_dict}, timeout=50)
-=======
-        print("selected_employees")
-
-    res = requests.post("http://erp.mir.ae:8050/update_overtime_from_ams", json={'payroll': selected_employees,'absent':absent,'action_dict':action_dict}, timeout=10)
->>>>>>> b639f3d1
-    print ("-00-----------------------------------------------------------------------------------")
-    print (res.text)
+
     
 
     response = json.loads(res.text)
