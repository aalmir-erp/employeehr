--- conflicted
+++ resolved
@@ -62,15 +62,11 @@
                 <button class="btn btn-sm btn-outline-primary" id="exportCSV">
                     <i class="bi bi-file-earmark-spreadsheet"></i> Export CSV
                 </button>
-<<<<<<< HEAD
-                <button id="sendToOdooBtn" class="btn btn-primary">Send to MIR</button>
+
+                <!-- <button id="sendToOdooBtn" class="btn btn-primary">Send to MIR</button> -->
                 <button id="sendToOdooBtn_model" onclick="showMirSendingOption()" class="btn btn-primary" >Send to MIR All Selected</button>
                 <button id="sendToOdooBtn_model" onclick="showMirSendingOption_all()" class="btn btn-primary" >Send to MIR All Employee</button>
-=======
-                <!-- <button id="sendToOdooBtn" class="btn btn-primary">Send to MIR</button> -->
-                <button id="sendToOdooBtn_model" onclick="showMirSendingOption()" class="btn btn-primary" >
-Send to MIR All</button>
->>>>>>> 30ef76a1
+
                 <button id="fetch_pay_roll" class="btn btn-primary">Fetch Payroll</button>
 
 
