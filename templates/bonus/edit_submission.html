{% extends "base.html" %}

{% block title %}Edit Bonus Submission{% endblock %}

{% block styles %}
{% include "bonus/help/evaluation_guide.html" %}
{{ super() }}
<style>
    .evaluation-table th {
        position: sticky;
        top: 0;
        background-color: var(--bs-body-bg);
        z-index: 10;
    }
    .evaluation-table .employee-name {
        position: sticky;
        left: 0;
        background-color: var(--bs-body-bg);
        z-index: 5;
    }
    .score-cell {
        width: 100px;
        text-align: center;
    }
    .score-input {
        width: 60px;
        text-align: center;
        margin: 0 auto;
    }
    .saving-indicator {
        display: none;
        color: var(--bs-info);
    }
    .save-success {
        display: none;
        color: var(--bs-success);
    }
    .save-error {
        display: none;
        color: var(--bs-danger);
    }
    .total-points {
        font-weight: bold;
        color: var(--bs-primary);
    }
</style>
{% endblock %}

{% block content %}
<div class="container-fluid mt-4">
    <div class="row mb-4">
        <div class="col">
            <nav aria-label="breadcrumb">
                <ol class="breadcrumb">
                    <li class="breadcrumb-item"><a href="{{ url_for('bonus.supervisor_dashboard') }}">Bonus Dashboard</a></li>
                    <li class="breadcrumb-item active" aria-current="page">Edit Submission</li>
                </ol>
            </nav>
            <h1 class="mb-3">Bonus Evaluation</h1>
            <p class="lead">
                Department: <strong>{{ submission.department }}</strong> | 
                Period: <strong>{{ submission.period.name }}</strong> | 
                Status: <span class="badge {% if submission.status == 'draft' %}bg-warning{% elif submission.status == 'rejected' %}bg-danger{% endif %}">{{ submission.status }}</span>
            </p>
        </div>
    </div>

    <div class="row mb-4">
        <div class="col-12">
            <div class="card">
                <div class="card-header bg-light d-flex justify-content-between align-items-center">
                    <h4 class="mb-0">Employee Evaluations</h4>
                    
{% if  current_user.has_role('hr') %} 
                    <div>
<button type="button" id="reject-button" class="btn btn-danger me-2">
                            Reject
                        </button>
                        <button type="button" id="approve-button" class="btn btn-success">
                            Approve
                        </button>
                    </div>

                    {% endif %}

{% if not  current_user.has_role('hr') %} 
                    <div>
                        <button type="button" class="btn btn-outline-info me-2" data-bs-toggle="modal" data-bs-target="#evaluationGuideModal">
                            <i class="bi bi-info-circle me-1"></i> Evaluation Guide
                        </button>
                        <form method="post" action="{{ url_for('bonus.submit_evaluation', submission_id=submission.id) }}" style="display: inline;">
                            {{ form.hidden_tag() if form else '' }}
                            <button type="submit" class="btn btn-success" onclick="return confirm('Are you sure you want to submit this evaluation for HR review?')">
                                Submit for Review
                            </button>
                        </form>
                    </div>

                    {% endif %}
                    
                </div>
                <div class="card-body">

                    <!-- Bulk Update Controls -->
                    {% if current_user.has_role('hr') and (submission.status == 'approved' or submission.status == 'submitted' or submission.status == 'in_review') %}
                    <div class="card mb-4 border">
                        <div class="card-header bg-light">
                            <h5 class="mb-0">Bulk Update Controls</h5>
                        </div>
                        <div class="card-body">
                            <form id="bulk-update-form" method="post">
                                <input type="hidden" name="csrf_token" value="{{ csrf_token() }}"/>
                                <div class="row">
                                    <div class="col-md-4">
                                        <label class="form-label">Select Question:</label>
                                        <select id="bulk-question-select" name="bulk-question-id" class="form-select mb-2" required>
                                            <option value="">-- Select question --</option>
                                            {% for question in questions %}
                                            <option value="{{ question.id }}" 
                                                    data-min="{{ question.min_value }}" 
                                                    data-max="{{ question.max_value }}">
                                                {{ question.question_text }}
                                            </option>
                                            {% endfor %}
                                        </select>
                                    </div>
                                    <div class="col-md-3">
                                        <label class="form-label">Set Score Value:</label>
                                        <input type="number" id="bulk-score-value" name="bulk-score-value" class="form-control mb-2" min="0" max="10" step="0.5" required>
                                    </div>
                                    <div class="col-md-5">
                                        <label class="form-label">Select Employees:</label>
                                        <div class="d-flex">
                                            <button type="button" id="select-all-employees" class="btn btn-secondary btn-sm flex-grow-1 me-2">Select All</button>
                                            <button type="button" id="deselect-all-employees" class="btn btn-outline-secondary btn-sm flex-grow-1">Deselect All</button>
                                        </div>
                                        <div id="employee-checkboxes-container" class="d-none">
                                            <!-- Checkboxes will be cloned here via JavaScript -->
                                        </div>
                                    </div>
                                </div>
                                <div class="mt-3">
                                    <button type="button" id="bulk-update-btn" class="btn btn-primary">Apply Updates</button>
                                    <span id="bulk-update-status" class="ms-3" style="display: none;"></span>
                                </div>
                            </form>
                        </div>
                    </div>
                    {% endif %}
                    {% if employees and questions %}
                    <div class="table-responsive">
                        <table class="table table-bordered evaluation-table">
                            <thead>
                                <tr>
                                    <th style="width: 35px;">
                                        <input type="checkbox" class="form-check-input" id="header-select-all">
                                    </th>
                                    <th class="employee-name">Employee</th>
                                    {% for question in questions %}
                                    <th class="score-cell" data-bs-toggle="tooltip" data-bs-placement="top" title="{{ question.question_text }}">
                                        <span class="d-block " style="max-width: 100px;">{{ question.question_text }}</span>
                                        <small class="d-block text-muted">({{ question.min_value }} to {{ question.max_value }})</small>
                                    </th>
                                    {% endfor %}
                                    <th class="score-cell">Remarks</th>
                                    <th>History</th>
                                    <th class="score-cell">Total</th>
                                </tr>
                            </thead>
                            <tbody>
                                {% for employee in employees %}
                                <tr data-employee-id="{{ employee.id }}">
                                    <td>
                                        <input type="checkbox" class="form-check-input employee-checkbox" data-employee-id="{{ employee.id }}">
                                        <br/>
                                        

                                    
                                    </td>

                                    <td class="employee-name">
<div class="d-flex flex-column">
    <div class="d-flex justify-content-between align-items-center">
        {{ employee.name }}

<!--         <button class="btn btn-sm btn-primary fetch_bonus-btn"
                    data-employee-id="{{ employee.id }}"
                    data-submission-id="{{ submission.id }}"
                    {% if (employee.id, submission.id) in existing_pairs %}
                        data-skip="true"
                    {% endif %}
                    title="fetch bonus">
                <i class="bi"></i>
            </button>
 -->
        {% if current_user.has_role('hr') and (submission.status == 'submitted' or submission.status == 'in_review') %}
            <button class="btn btn-sm btn-primary set-status-btn"
                    data-employee-id="{{ employee.id }}"
                    data-submission-id="{{ submission.id }}"
                    title="Set Status">
                <i class="bi bi-pencil-square"></i>
            </button>
        {% endif %}
    </div>
    <div style="color: #0d6efd; font-size: 0.875rem; font-weight: 600;">
{{ employee_status_map.get(employee.id, '') }}</div>
</div>

                                    </td>

                                    {% for question in questions %}
                                    <td class="score-cell">
                                        <form method="post" action="{{ url_for('bonus.save_single_evaluation') }}" class="single-evaluation-form">
                                            <input type="hidden" name="submission_id" value="{{ submission.id }}"/>
                                            <input type="hidden" name="employee_id" value="{{ employee.id }}"/>
                                            <input type="hidden" name="question_id" value="{{ question.id }}"/>
                                            <div class="d-flex align-items-center">
        <input type="number" 
            class="form-control score-input"
            name="value"
            data-employee-id="{{ employee.id }}"
            data-question-id="{{ question.id }}"
            min="{{ question.min_value }}"
            max="{{ question.max_value }}"
            value="{% if employee.id in evaluation_matrix and question.id in evaluation_matrix[employee.id] %}{{ evaluation_matrix[employee.id][question.id].value }}{% else %}{{ question.default_value }}{% endif %}"
            {% if question.only_hr and not current_user.has_role('hr') %}readonly{% endif %}>

        <button  type="button"  class="btn btn-sm btn-primary get_history-btn ms-2"
            data-employee-id="{{ employee.id }}"
            data-question-id="{{ question.id }}"
            title="history"
            style="width:30px; height:30px; display:flex; align-items:center; justify-content:center;">
            <i class="bi bi-clock-history"></i>
        </button>

                                               
                                            </form>

                                      
                                    </td>
                                    {% endfor %}
                                   <td>
                                        <form method="post" action="{{ url_for('bonus.save_employee_remarks') }}" class="remarks-form">
                                            <input type="hidden" name="submission_id" value="{{ submission.id }}">
                                            <input type="hidden" name="employee_id" value="{{ employee.id }}">
                                            
                                            <div class="input-group">
                                                <input type="text"
                                                    name="remarks"
                                                    class="form-control remarks-input"
                                                    placeholder="Remarks"
                                                    value="{{ employee_remarks_map.get(employee.id, '') }}">
                                            </div>
                                        </form>
                                    </td>
                                    <td>
                                        <button class="btn btn-primary btn-sm view-evaluations-btn" 
                                                data-employee-id="{{ employee.id }}">View</button>
                                    </td>
    
                                    <td class="score-cell">
                                        <span class="total-points" id="total-{{ employee.id }}">0.0</span>
                                    </td>
                                </tr>
                                {% endfor %}
                            </tbody>
                        </table>
                    </div>
                    {% else %}
                    <div class="alert alert-warning">
                        <i class="bi bi-exclamation-triangle me-2"></i>
                        No employees or evaluation questions found for this department.
                    </div>
                    {% endif %}
                    
                    {% if employees and questions and submission.status in ['draft', 'rejected'] %}
                    <div class="mt-4 text-center">
                        <form method="post" action="{{ url_for('bonus.submit_evaluation', submission_id=submission.id) }}" style="display: inline;" id="final-submit-form">
                            {{ form.hidden_tag() if form else '' }}
                            <button type="submit" class="btn btn-success btn-lg" onclick="return confirm('Are you sure you want to submit this evaluation for HR review?')">
                                <i class="bi bi-check-circle me-2"></i>Submit for Review
                            </button>
                        </form>
                    </div>
                    {% endif %}
                </div>
            </div>
        </div>
    </div>

    <div class="row mb-4">
        <div class="col-md-6">
            <div class="card">
                <div class="card-header bg-light">
                    <h4 class="mb-0">Question Details</h4>
                </div>
                <div class="card-body">
                    <div class="table-responsive">
                        <table class="table table-bordered">
                            <thead>
                                <tr>
                                    <th>Question</th>
                                    <th>Range</th>
                                    <th>Weight</th>
                                </tr>
                            </thead>
                            <tbody>
                                {% for question in questions %}
                                <tr>
                                    <td>
                                        <strong>Q{{ loop.index }}:</strong> {{ question.question_text }}
                                    </td>
                                    <td>{{ question.min_value }} - {{ question.max_value }}</td>
                                    <td>{{ question.weight }}</td>
                                </tr>
                                {% endfor %}
                            </tbody>
                        </table>
                    </div>
                </div>
            </div>
        </div>
        
        <div class="col-md-6">
            <div class="card">
                <div class="card-header bg-light">
                    <h4 class="mb-0">Submission Information</h4>
                </div>
                <div class="card-body">
                    <p>You're currently working on a <span class="badge {% if submission.status == 'draft' %}bg-warning{% else %}bg-danger{% endif %}">{{ submission.status }}</span> submission.</p>
                    
                    <h5 class="mt-4">Next Steps:</h5>
                    <ol>
                        <li>Rate each employee on all criteria</li>
                        <li>Verify that all evaluations are complete</li>
                        <li>Click "Submit for Review" to send to HR</li>
                    </ol>
                    
                    <div class="alert alert-info mt-3">
                        <i class="bi bi-info-circle me-2"></i>
                        <strong>Note:</strong> Once submitted, evaluations cannot be modified unless rejected by HR.
                    </div>
                </div>
            </div>
        </div>
    </div>
</div>


<!-- Modal emp status -->
<!-- Status Modal -->
<div class="modal fade" id="statusModal" tabindex="-1" aria-labelledby="statusModalLabel" aria-hidden="true">
  <div class="modal-dialog">
    <div class="modal-content">
      <div class="modal-header">
        <h5 class="modal-title" id="statusModalLabel">Set Employee Status</h5>
        <button type="button" class="btn-close" data-bs-dismiss="modal" aria-label="Close"></button>
      </div>
      <div class="modal-body">
        <input type="hidden" id="selectedEmployeeId">
        <input type="hidden" id="selectedSubmissionId">
        <textarea id="empStatusInput" class="form-control" placeholder="Enter status"></textarea>
      </div>
      <div class="modal-footer">
        <button type="button" class="btn btn-success" id="saveStatusBtn">Save</button>
      </div>
    </div>
  </div>
</div>



<!-- Submit Confirmation Modal -->
<div class="modal fade" id="submitModal" tabindex="-1" aria-labelledby="submitModalLabel" aria-hidden="true">
    <div class="modal-dialog">
        <div class="modal-content">
            <div class="modal-header">
                <h5 class="modal-title" id="submitModalLabel">Confirm Submission</h5>
                <button type="button" class="btn-close" data-bs-dismiss="modal" aria-label="Close"></button>
            </div>
            <div class="modal-body">
                <p>Are you sure you want to submit this evaluation for HR review?</p>
                <p>Once submitted, you won't be able to make changes unless it's rejected by HR.</p>
            </div>
            <div class="modal-footer">
                <button type="button" class="btn btn-secondary" data-bs-dismiss="modal">Cancel</button>
                <form method="post" action="{{ url_for('bonus.submit_evaluation', submission_id=submission.id) }}">
                    {{ form.hidden_tag() if form else '' }}
                    <button type="submit" class="btn btn-success">Submit for Review</button>
                </form>
            </div>
        </div>
    </div>
</div>

<<<<<<< HEAD
<!-- Evaluation History Modal -->
    <div class="modal fade" id="evaluationModal" tabindex="-1" role="dialog" aria-labelledby="evaluationModalLabel" aria-hidden="true">
      <div class="modal-dialog modal-lg" role="document">
        <div class="modal-content">
          <div class="modal-header">
            <h5 class="modal-title">Evaluation Details</h5>
            <!-- <button type="button" class="close" data-dismiss="modal" aria-label="Close"> -->
              <!-- <span>&times;</span> -->
            <!-- </button> -->
          </div>
          <div class="modal-body" id="evaluation-modal-body">
            <p class="text-muted">Loading evaluation data...</p>
          </div>
        </div>
      </div>
    </div>
=======

<!-- Question history  -->
<div class="modal fade" id="historyModal" tabindex="-1" aria-hidden="true">
  <div class="modal-dialog modal-lg">
    <div class="modal-content">
      <div class="modal-header">
        <h5 class="modal-title">Evaluation History</h5>
        <button type="button" class="btn-close" data-bs-dismiss="modal"></button>
      </div>
      <div class="modal-body" id="historyModalBody">
        <!-- history content will load here -->
      </div>
      <div class="modal-footer">
        <button type="button" class="btn btn-secondary" data-bs-dismiss="modal">Close</button>
      </div>
    </div>
  </div>
</div>

>>>>>>> 2139e8ba

<!-- HR Review Modals -->
{% if current_user.has_role('hr') and (submission.status == 'submitted' or submission.status == 'in_review') %}
<!-- Approve Modal -->
<div class="modal fade" id="approveModal" tabindex="-1" aria-labelledby="approveModalLabel" aria-hidden="true">
    <div class="modal-dialog">
        <div class="modal-content">
            <div class="modal-header">
                <h5 class="modal-title" id="approveModalLabel">Approve Submission</h5>
                <button type="button" class="btn-close" data-bs-dismiss="modal" aria-label="Close"></button>
            </div>
            <form method="post" action="{{ url_for('bonus.hr_review_submission', submission_id=submission.id) }}">
                <input type="hidden" name="csrf_token" value="{{ csrf_token() }}">
                <div class="modal-body">
                    <p>Are you sure you want to approve this submission?</p>
                    <p>After approval, this submission can still be edited for fine-tuning before export.</p>
                    
                    <div class="mb-3">
                        <label for="notes" class="form-label">Notes (Optional):</label>
                        <textarea class="form-control" id="notes" name="notes" rows="3"></textarea>
                    </div>
                    
                    <input type="hidden" name="decision" value="approve">
                </div>
                <div class="modal-footer">
                    <button type="button" class="btn btn-secondary" data-bs-dismiss="modal">Cancel</button>
                    <button type="submit" class="btn btn-success">Approve</button>
                </div>
            </form>
        </div>
    </div>
</div>

<!-- Reject Modal -->
<div class="modal fade" id="rejectModal" tabindex="-1" aria-labelledby="rejectModalLabel" aria-hidden="true">
    <div class="modal-dialog">
        <div class="modal-content">
            <div class="modal-header">
                <h5 class="modal-title" id="rejectModalLabel">Reject Submission</h5>
                <button type="button" class="btn-close" data-bs-dismiss="modal" aria-label="Close"></button>
            </div>
            <form method="post" action="{{ url_for('bonus.hr_review_submission', submission_id=submission.id) }}">
                <input type="hidden" name="csrf_token" value="{{ csrf_token() }}">
                <div class="modal-body">
                    <div class="alert alert-warning">
                        <i class="bi bi-exclamation-triangle me-2"></i>
                        Rejecting will allow the supervisor to make changes and resubmit.
                    </div>
                    
                    <div class="mb-3">
                        <label for="reject-notes" class="form-label">Rejection Reason (Required):</label>
                        <textarea class="form-control" id="reject-notes" name="notes" rows="3" required></textarea>
                    </div>
                    
                    <input type="hidden" name="decision" value="reject">
                </div>
                <div class="modal-footer">
                    <button type="button" class="btn btn-secondary" data-bs-dismiss="modal">Cancel</button>
                    <button type="submit" class="btn btn-danger">Reject</button>
                </div>
            </form>
        </div>
    </div>
</div>

 <div class="row">
        <div class="col-12">
            <div class="card">
                <div class="card-header bg-light">
                    <h4 class="mb-0">Audit Log</h4>
                </div>
                <div class="card-body">
                    {% if audit_logs %}
                    <div class="table-responsive">
                        <table class="table table-striped">
                            <thead>
                                <tr>
                                    <th>Time</th>
                                    <th>User</th>
                                    <th>Action</th>
                                    <th>Details</th>
                                </tr>
                            </thead>
                            <tbody>
                                {% for log in audit_logs %}
                                <tr>
                                    <td>{{ log.timestamp|format_date }}</td>
                                    <td>{{ log.user.username }}</td>
                                    <td>
                                        <span class="badge 
                                        {% if log.action == 'created' %}bg-primary
                                        {% elif log.action == 'updated' %}bg-info
                                        {% elif log.action == 'submitted' %}bg-success
                                        {% elif log.action == 'approved' %}bg-success
                                        {% elif log.action == 'rejected' %}bg-danger
                                        {% elif log.action == 'hr_updated' %}bg-warning
                                        {% else %}bg-secondary
                                        {% endif %}">
                                            {{ log.action }}
                                        </span>
                                    </td>
                                    <td>
                                        {% if log.employee %}
                                            <strong>{{ log.employee.name }}</strong> - 
                                        {% endif %}
                                        
                                        {% if log.question %}
                                            {{ log.question.question_text|truncate(40) }}
                                        {% endif %}
                                        
                                        {% if log.old_value is not none and log.new_value is not none %}
                                            ({{ log.old_value }} → {{ log.new_value }})
                                        {% elif log.new_value is not none %}
                                            (New value: {{ log.new_value }})
                                        {% endif %}
                                        
                                        {% if log.notes %}
                                            <div class="text-muted small mt-1">{{ log.notes }}</div>
                                        {% endif %}
                                    </td>
                                </tr>
                                {% endfor %}
                            </tbody>
                        </table>
                    </div>
                    {% else %}
                    <div class="alert alert-info mb-0">
                        <i class="bi bi-info-circle me-2"></i> No audit logs found for this submission.
                    </div>
                    {% endif %}
                </div>
            </div>
        </div>
    </div>
</div>


{% endif %}

<script>
    document.addEventListener('DOMContentLoaded', function () {

<<<<<<< HEAD
               document.querySelectorAll('.view-evaluations-btn').forEach(button => {
    button.addEventListener('click', function () {
        const employeeId = this.getAttribute('data-employee-id');
        const submission_id = {{ submission.id }};
        const evaluationUrl = "{{ url_for('bonus.get_evaluation_history') }}";

        const modal = new bootstrap.Modal(document.getElementById('evaluationModal'));
        modal.show();

        const modalBody = document.getElementById('evaluation-modal-body');
        modalBody.innerHTML = '<p class="text-muted">Loading evaluation data...</p>';

        fetch(`${evaluationUrl}?employee_id=${employeeId}&submission_id=${submission_id}`)
            .then(response => {
                if (!response.ok) {
                    throw new Error('Network response was not ok');
                }
                return response.json();
            })
            .then(data => {
                let html = '<table class="table table-bordered">';
                const groupedData = data.data;
                console.log(groupedData, "groupedData")

   groupedData.forEach((group, index) => {
    const groupClass = `group-${index}`;

    html += `<thead><tr><th colspan="2" style="background:#f0f0f0">${group.record_by}</th></tr></thead>`;
    html += '<thead><tr><th>Question</th><th>Value</th></tr></thead>';
    html += `<tbody class="${groupClass}">`;

    group.records.forEach(item => {
        html += `<tr class="${item.question_id.toLowerCase() === 'remarks' ? 'remarks' : 'question'}">
                    <td>${item.question_id}</td>
                    <td>${item.value}</td>
                </tr>`;
    });

    html += `</tbody>`;
});
       html += `</tbody>`;


                html += '</table>';
                modalBody.innerHTML = html;
            })
            .catch(error => {
                console.error('Error fetching data:', error);
                modalBody.innerHTML = '<p class="text-danger">Error loading data.</p>';
            });
    });
});
=======
          document.querySelectorAll(".get_history-btn").forEach(function (btn) {
        btn.addEventListener("click", function () {
            var employeeId = this.dataset.employeeId;
            var questionId = this.dataset.questionId;

            fetch(`/bonus/evaluation/historyquestion/${employeeId}/${questionId}`)
                .then(response => response.json())
                .then(data => {
                    let html = "<h5>History</h5><ul>";
                    if (data.length === 0) {
                        html += "<li>No history found</li>";
                    } else {
                        data.forEach(function (ev) {
                           html += `<li>
                    <b>Period:</b> ${ev.period_name || '-'}, 
                    <b>Value:</b> ${ev.value || '-'}, 
                    <b>Period Date:</b> ${new Date(ev.period_date).toISOString().split("T")[0]}
                </li>`;
                        });
                    }
                    html += "</ul>";

                    document.getElementById("historyModalBody").innerHTML = html;
                    var modal = new bootstrap.Modal(document.getElementById("historyModal"));
                    modal.show();
                });
        });
    });
>>>>>>> 2139e8ba


//////////////////////
        // reusable function
    // function fetchBonus(empId, submissionId) {
    //     fetch('/bonus/fetch_attendance_point', {
    //         method: 'POST',
    //         headers: {
    //             'Content-Type': 'application/json'
    //         },
    //         body: JSON.stringify({
    //             employee_id: empId,
    //             submission_id: submissionId
    //         })
    //     })
    //     .then(response => {
    //         if (!response.ok) throw new Error('Network response was not OK');
    //         return response.json();
    //     })
    //     .then(data => {
    //         console.log("Fetched bonus:", data);
    //         // alert(data.message || `Points: ${data.attendance_bonus_points}`);
    //     })
    //     .catch(error => {
    //         console.error('Error:', error);
    //         alert('Failed to fetch bonus points');
    //     });
    // }

    // run for each button
<<<<<<< HEAD
 //    document.querySelectorAll('.fetch_bonus-btn').forEach(button => {
 //        const empId = button.getAttribute('data-employee-id');
 //        const submissionId = button.getAttribute('data-submission-id');

 // const skip = button.getAttribute('data-skip') === "true";
=======
    document.querySelectorAll('.fetch_bonus-btn').forEach(button => {
        const empId = button.getAttribute('data-employee-id');
        console.log(" employee_id",empId)
        const submissionId = button.getAttribute('data-submission-id');

 const skip = button.getAttribute('data-skip') === "true";
 console.log(skip, "skip ----")
>>>>>>> 2139e8ba

 //        if (!skip) {
 //            fetchBonus(empId, submissionId, button);
 //        }

 //        button.addEventListener('click', function () {
 //            if (!button.getAttribute('data-skip')) {
 //                fetchBonus(empId, submissionId, button);
 //            }
 //        });

<<<<<<< HEAD
        
 //    });
=======

    });
>>>>>>> 2139e8ba

        ////////////////////////////////






            function openStatusModal(employeeId, submissionId) {
                $('#selectedEmployeeId').val(employeeId);
                $('#selectedSubmissionId').val(submissionId);
                $('#empStatusInput').val('');
                $('#statusModal').modal('show');
            }

 const statusModalElement = document.getElementById('statusModal');
    const statusModal = new bootstrap.Modal(statusModalElement);
    const empStatusInput = document.getElementById('empStatusInput');
    const saveStatusBtn = document.getElementById('saveStatusBtn');
    const selectedEmployeeId = document.getElementById('selectedEmployeeId');
    const selectedSubmissionId = document.getElementById('selectedSubmissionId');


    // Attach click listeners to all "Set Status" buttons
            // document.querySelectorAll('.fetch_bonus-btn').forEach(button => {
            //     button.addEventListener('click', function () {
            //         const empId = this.getAttribute('data-employee-id');
            //         const submissionId = this.getAttribute('data-submission-id');


            //     //     const empId = selectedEmployeeId.value;
            //     // const submissionId = selectedSubmissionId.value;
            //     // const status = empStatusInput.value;

            //     fetch('/bonus/fetch_attendance_point', {
            //         method: 'POST',
            //         headers: {
            //             'Content-Type': 'application/json'
            //         },
            //         body: JSON.stringify({
            //             employee_id: empId,
            //             submission_id: submissionId,
            //         })
            //     })
            //     .then(response => {
            //         if (!response.ok) throw new Error('Network response was not OK');
            //         return response.json();
            //     })
            //     .then(data => {
            //         alert(data.message || 'Status updated!');
            //         statusModal.hide();
            //     })
            //     .catch(error => {
            //         console.error('Error:', error);
            //         alert('Failed to save status');
            //     });

            //     });
            // });


    // Attach click listeners to all "Set Status" buttons
            document.querySelectorAll('.set-status-btn').forEach(button => {
                button.addEventListener('click', function () {
                    const empId = this.getAttribute('data-employee-id');
                    const submissionId = this.getAttribute('data-submission-id');
                    
                    selectedEmployeeId.value = empId;
                    selectedSubmissionId.value = submissionId;
                    empStatusInput.value = '';
                    
                    statusModal.show();
                });
            });

            // Save button AJAX logic
            saveStatusBtn.addEventListener('click', function () {
                const empId = selectedEmployeeId.value;
                const submissionId = selectedSubmissionId.value;
                const status = empStatusInput.value;

                fetch('/bonus/save-emp-status', {
                    method: 'POST',
                    headers: {
                        'Content-Type': 'application/json'
                    },
                    body: JSON.stringify({
                        employee_id: empId,
                        submission_id: submissionId,
                        emp_status: status
                    })
                })
                .then(response => {
                    if (!response.ok) throw new Error('Network response was not OK');
                    return response.json();
                })
                .then(data => {
                    alert(data.message || 'Status updated!');
                    statusModal.hide();
                })
                .catch(error => {
                    console.error('Error:', error);
                    alert('Failed to save status');
                });
            });
        // });

        const inputs_remarks = document.querySelectorAll(".remarks-input");

        inputs_remarks.forEach(input => {
            let typingTimer;
            const doneTypingInterval = 1000; // 1 second

            input.addEventListener("keyup", function () {
                clearTimeout(typingTimer);
                typingTimer = setTimeout(() => {
                    const form = input.closest(".remarks-form");
                    if (form && input.value.trim() !== "") {
                        form.submit();
                    }
                }, doneTypingInterval);
            });

            input.addEventListener("keydown", function () {
                clearTimeout(typingTimer);
            });
        });



        const approveButton = document.getElementById('approve-button');
        const rejectButton = document.getElementById('reject-button');
        const selectAllBtn = document.getElementById('select-all-employees');
        const deselectAllBtn = document.getElementById('deselect-all-employees');
        const headerCheckbox = document.getElementById('header-select-all');
        const employeeCheckboxes = document.querySelectorAll('.employee-checkbox');
        const bulkUpdateBtn = document.getElementById('bulk-update-btn');


        // Approve button
        if (approveButton) {
            console.log('Adding approve button listener');
            approveButton.addEventListener('click', function(e) {
                e.preventDefault();
                console.log('Approve button clicked');
                const approveModal = new bootstrap.Modal(document.getElementById('approveModal'));
                approveModal.show();
            });
        }
        

        
        // Reject button  
        if (rejectButton) {
            console.log('Adding reject button listener');
            rejectButton.addEventListener('click', function(e) {
                e.preventDefault();
                console.log('Reject button clicked');
                const rejectModal = new bootstrap.Modal(document.getElementById('rejectModal'));
                rejectModal.show();
            });
        }

       // Select all button
        if (selectAllBtn) {
            selectAllBtn.addEventListener('click', function() {
                employeeCheckboxes.forEach(checkbox => {
                    checkbox.checked = true;
                });
                if (headerCheckbox) headerCheckbox.checked = true;
            });
        }
        
        // Deselect all button
        if (deselectAllBtn) {
            deselectAllBtn.addEventListener('click', function() {
                employeeCheckboxes.forEach(checkbox => {
                    checkbox.checked = false;
                });
                if (headerCheckbox) headerCheckbox.checked = false;
            });
        }
        
        // Header checkbox
        if (headerCheckbox) {
            headerCheckbox.addEventListener('change', function() {
                employeeCheckboxes.forEach(checkbox => {
                    checkbox.checked = headerCheckbox.checked;
                });
            });
        }
        
        // Bulk update button
        if (bulkUpdateBtn) {
            bulkUpdateBtn.addEventListener('click', function() {
                const questionSelect = document.getElementById('bulk-question-select');
                const scoreValue = document.getElementById('bulk-score-value');
                
                if (!questionSelect || !questionSelect.value) {
                    alert('Please select a question first');
                    return;
                }
                
                const questionId = questionSelect.value;
                const newValue = parseFloat(scoreValue.value);
                const selectedOption = questionSelect.options[questionSelect.selectedIndex];
                const minValue = parseFloat(selectedOption.dataset.min);
                const maxValue = parseFloat(selectedOption.dataset.max);
                
                if (isNaN(newValue) || newValue < minValue || newValue > maxValue) {
                    alert(`Please enter a valid score between ${minValue} and ${maxValue}`);
                    return;
                }
                
                const selectedEmployees = [];
                employeeCheckboxes.forEach(checkbox => {
                    if (checkbox.checked) {
                        selectedEmployees.push(checkbox.dataset.employeeId);
                    }
                });
                
                if (selectedEmployees.length === 0) {
                    alert('Please select at least one employee');
                    return;
                }
                
                const bulkUpdateStatus = document.getElementById('bulk-update-status');
                bulkUpdateStatus.textContent = "Updating scores...";
                bulkUpdateStatus.className = "text-info";
                bulkUpdateStatus.style.display = "block";
                
                selectedEmployees.forEach(employeeId => {
                    const row = document.querySelector(`tr[data-employee-id="${employeeId}"]`);
                    if (row) {
                        const questionInput = row.querySelector(`input[data-question-id="${questionId}"]`);
                        if (questionInput) {
                            questionInput.value = newValue;
                            questionInput.classList.add('score-value-changed');
                        }
                    }
                });
                
                bulkUpdateStatus.textContent = `Updated ${selectedEmployees.length} scores successfully!`;
                bulkUpdateStatus.className = "text-success";
                
                // Update totals after bulk update
                updateEmployeeTotals();
            });
        }
        
        // Function to calculate and update employee totals
        function updateEmployeeTotals() {
            console.log('Updating employee totals...');
            
            // Get all employee rows
            const employeeRows = document.querySelectorAll('tr[data-employee-id]');
            console.log(employeeRows)
            console.log("1")
            
            employeeRows.forEach(row => {
                const employeeId = row.dataset.employeeId;
                const scoreInputs = row.querySelectorAll('input[data-question-id]');
                let total = 0;
                
                scoreInputs.forEach(input => {
                    const value = parseFloat(input.value) || 0;
                    const questionId = input.dataset.questionId;
                    
                    // Get question weight (you can store this in data attributes or calculate)
                    const weight = 1.0; // Default weight, you can make this dynamic
                    total += value * weight;
                });
                
                // Update the total display
                const totalElement = document.getElementById(`total-${employeeId}`);
                if (totalElement) {
                    totalElement.textContent = total.toFixed(1);
                }
            });

            console.log(employeeRows)
            console.log("1")

                    const inputs = document.querySelectorAll('.score-input');

                            inputs.forEach(input => {
            saveInput(input);  // send each one to DB regardless of change
        });

console.log(" alasthhhh ")
        }  


            // let cell = input.closest('td');
            // if (!cell.querySelector('.saving-indicator')) {
            //     let span = document.createElement('span');
            //     span.classList.add('saving-indicator');
            //     span.innerHTML = 'Saving...';
            //     cell.appendChild(span);
            // }
            // cell.querySelector('.saving-indicator').style.display = 'inline';
        // };
    
        const hideLoader = (input) => {
            let cell = input.closest('td');
            let span = cell.querySelector('.saving-indicator');
            if (span) {
                span.style.display = 'none';
            }
        };
    
        const inputs = document.querySelectorAll('.score-input');

        const saveInput = (input) => {
            console.log(" under save input -------------------")
            console.log(input)
            const employeeRows = document.querySelectorAll('tr[data-employee-id]');
            
            employeeRows.forEach(row => {
                const employeeId = row.dataset.employeeId;
                const scoreInputs = row.querySelectorAll('input[data-question-id]');
                let total = 0;
                
                scoreInputs.forEach(input => {
                    const value = parseFloat(input.value) || 0;
                    const questionId = input.dataset.questionId;
                    
                    // Get question weight (you can store this in data attributes or calculate)
                    const weight = 1.0; // Default weight, you can make this dynamic
                    total += value * weight;
                });
                
                // Update the total display
                const totalElement = document.getElementById(`total-${employeeId}`);
                if (totalElement) {
                    totalElement.textContent = total.toFixed(1);
                }
            });
            
            console.log(" iiiiiiiiiiiiiiiiiiiiiiiiiiiiiiiiiiii")
            const value = parseFloat(input.value);
            console.log(value)
            const min = parseFloat(input.min);
            const max = parseFloat(input.max);

            if (value < min || value > max) {
                input.value = 0; // reset the value to 0

                alert(`Value must be between ${min} and ${max}`);
                return;
            }

            const form = input.closest('form');
            const formData = new FormData(form);
            const url = form.getAttribute('action');
            console.log(" posting  bulk URL")
            console.log(url)

            fetch(url, {
                method: 'POST',
                body: formData,
                headers: {
                    'X-Requested-With': 'XMLHttpRequest'
                }
            }).then(response => response.json())
            .then(data => {
                if (!data.success) {
                    alert(data.message || 'Error saving score.');
                }
            }).catch((err) => {
                console.error('Fetch error:', err);
                alert('Network error.');
            });
        };

        // 🔁 Save all default values on page load
        inputs.forEach(input => {
            saveInput(input);  // send each one to DB regardless of change
        });

        // 🔁 Save again on user input (in case they modify it)
        inputs.forEach(input => {
            input.addEventListener('change', function () {
                console.log(" heerererrer ")
                saveInput(this);
            });
        });


        // Intercept the submit form
        const submitBtn = document.querySelector('#final-submit-form button[type="submit"]');
        const form = document.getElementById('final-submit-form');
    
        if (form) {
            form.addEventListener('submit', function (e) {
                if (pendingRequests > 0) {
                    e.preventDefault();
                    isSubmitting = true;
                    submitBtn.disabled = true;
                    submitBtn.innerText = "Saving scores...";
                }
            });
        }
    });

    </script>

{% endblock %}

<|MERGE_RESOLUTION|>--- conflicted
+++ resolved
@@ -393,7 +393,7 @@
     </div>
 </div>
 
-<<<<<<< HEAD
+
 <!-- Evaluation History Modal -->
     <div class="modal fade" id="evaluationModal" tabindex="-1" role="dialog" aria-labelledby="evaluationModalLabel" aria-hidden="true">
       <div class="modal-dialog modal-lg" role="document">
@@ -410,7 +410,7 @@
         </div>
       </div>
     </div>
-=======
+
 
 <!-- Question history  -->
 <div class="modal fade" id="historyModal" tabindex="-1" aria-hidden="true">
@@ -430,7 +430,6 @@
   </div>
 </div>
 
->>>>>>> 2139e8ba
 
 <!-- HR Review Modals -->
 {% if current_user.has_role('hr') and (submission.status == 'submitted' or submission.status == 'in_review') %}
@@ -573,7 +572,6 @@
 <script>
     document.addEventListener('DOMContentLoaded', function () {
 
-<<<<<<< HEAD
                document.querySelectorAll('.view-evaluations-btn').forEach(button => {
     button.addEventListener('click', function () {
         const employeeId = this.getAttribute('data-employee-id');
@@ -626,7 +624,7 @@
             });
     });
 });
-=======
+
           document.querySelectorAll(".get_history-btn").forEach(function (btn) {
         btn.addEventListener("click", function () {
             var employeeId = this.dataset.employeeId;
@@ -655,7 +653,6 @@
                 });
         });
     });
->>>>>>> 2139e8ba
 
 
 //////////////////////
@@ -686,21 +683,13 @@
     // }
 
     // run for each button
-<<<<<<< HEAD
+
  //    document.querySelectorAll('.fetch_bonus-btn').forEach(button => {
  //        const empId = button.getAttribute('data-employee-id');
  //        const submissionId = button.getAttribute('data-submission-id');
 
  // const skip = button.getAttribute('data-skip') === "true";
-=======
-    document.querySelectorAll('.fetch_bonus-btn').forEach(button => {
-        const empId = button.getAttribute('data-employee-id');
-        console.log(" employee_id",empId)
-        const submissionId = button.getAttribute('data-submission-id');
-
- const skip = button.getAttribute('data-skip') === "true";
- console.log(skip, "skip ----")
->>>>>>> 2139e8ba
+
 
  //        if (!skip) {
  //            fetchBonus(empId, submissionId, button);
@@ -712,13 +701,9 @@
  //            }
  //        });
 
-<<<<<<< HEAD
         
  //    });
-=======
-
-    });
->>>>>>> 2139e8ba
+
 
         ////////////////////////////////
 
