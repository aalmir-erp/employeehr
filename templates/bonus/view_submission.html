--- conflicted
+++ resolved
@@ -579,23 +579,11 @@
 
     document.addEventListener('DOMContentLoaded', function() {
 
-<<<<<<< HEAD
        document.querySelectorAll('.view-evaluations-btn').forEach(button => {
     button.addEventListener('click', function () {
         const employeeId = this.getAttribute('data-employee-id');
         const submission_id = {{ submission.id }};
         const evaluationUrl = "{{ url_for('bonus.get_evaluation_history') }}";
-=======
-
-updateEmployeeTotals();
-          document.querySelectorAll('.view-evaluations-btn').forEach(button => {
-                button.addEventListener('click', function () {
-                    const employeeId = this.getAttribute('data-employee-id');
-                    const submission_id = {{submission.id}};
-                    console.log(employeeId,"mmmmmmmmmmmmmmmmmmmmmmmmmmmm")
-                    const evaluationUrl = "{{ url_for('bonus.get_evaluation_history') }}";
-
->>>>>>> ecb12cb1
 
         const modal = new bootstrap.Modal(document.getElementById('evaluationModal'));
         modal.show();
